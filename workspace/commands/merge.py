from __future__ import absolute_import

import logging
import sys
import textwrap

import click
import git
from utils.process import run as process_run
from workspace.commands import AbstractCommand
from workspace.config import config
from workspace.scm import checkout_branch, current_branch, merge_branch, repo_path

<<<<<<< HEAD
=======
from utils.process import run as process_run


>>>>>>> e7229f8e
log = logging.getLogger(__name__)


class NotAllowedCommit(Exception):
    """ Raised when a commit is not allowed to be merged """
    pass


class Merge(AbstractCommand):
    """
    Merge changes from branch to current branch
    :param str branch: The branch to merge from.
    :param bool downstreams: Merge current branch to downstream branches defined in config merge.branches
                             that are on the right side of the current branch value and pushes them to all remotes.
                             Branches on the left side are ignored and not merged.
    :param str merge_branches: List of branches used to perform merge operations on. This overrides values set in config
                               merge.branches and is used with :param:`downstreams` to compute the list of merges from
                               the current branch, which must be in the list as well. Use quotes and seperate multiple
                               values using a space.  E.g. "1.0.0 1.0.2 1.0.x master"
    :param str strategy: The merge strategy to pass to git merge
    :param list allow_commits: Patterns to allow commits to be merged.
    :param bool quiet: Don't print merging if there are no commits to merge
    :param bool dry_run: Print out what will happen without making changes.
    :param str validation: A command to run after the merge and before a push to validate the change.
<<<<<<< HEAD
    :param str with_ours: A lit of strings which will alter the commit merge strategy to ours if a commit message has
    any of the string.
=======

>>>>>>> e7229f8e
    """

    @classmethod
    def arguments(cls):
        _, docs = cls.docs()
        return [
<<<<<<< HEAD
            cls.make_args('branch', nargs='?', help=docs['branch']),
            cls.make_args('-d', '--downstreams', action='store_true', help=docs['downstreams']),
            cls.make_args('--merge-branches', help=docs['merge_branches']),
            cls.make_args('-s', '--strategy', help=docs['strategy']),
            cls.make_args('-a', '--allow-commits', help=docs['allow_commits']),
            cls.make_args('--quiet', action='store_true', help=docs['quiet']),
            cls.make_args('-n', '--dry-run', action='store_true', help=docs['dry_run']),
            cls.make_args('--validation', help=docs['validation']),
            cls.make_args('--with-ours', nargs='*', help=docs['with_ours'])
=======
          cls.make_args('branch', nargs='?', help=docs['branch']),
          cls.make_args('-d', '--downstreams', action='store_true', help=docs['downstreams']),
          cls.make_args('--merge-branches', help=docs['merge_branches']),
          cls.make_args('-s', '--strategy', help=docs['strategy']),
          cls.make_args('-a', '--allow-commits', help=docs['allow_commits']),
          cls.make_args('--quiet', action='store_true', help=docs['quiet']),
          cls.make_args('-n', '--dry-run', action='store_true', help=docs['dry_run']),
          cls.make_args('--validation', help=docs['validation']),
>>>>>>> e7229f8e
        ]

    def run(self):
        current = current_branch()
        repo = git.Repo(path=repo_path())

        if self.branch and self.downstreams:
            log.error('Branch and --downstreams are mutually exclusive. Please use one or the other.')
            sys.exit(1)

        if repo.is_dirty(untracked_files=True):
            log.error(
                'Your repo has untracked or modified files in working dir or in staging index. Please cleanup before doing merge')
            sys.exit(1)

        if not self.skip_update:
            self.commander.run('update', quiet=True)

        if self.branch:
            click.echo('Merging {} into {}'.format(self.branch, current))

            if not self.skip_update:
                checkout_branch(self.branch)
                self.commander.run('update', quiet=True)
                checkout_branch(current)

            all_commits = self.get_unmerged_commits(repo, self.branch, current)
            self.merge_commits(self.branch, all_commits, self.with_ours)

        elif self.downstreams:
            if not self.merge_branches:
                self.merge_branches = config.merge.branches

            if not self.merge_branches:
                log.error('Config merge.branches must be configured with a list of branches to merge to, or '
                          'use --merge-branches to provide a list')
                sys.exit(1)

            branches = self.merge_branches.split()

            if current not in branches:
                log.error('Current branch %s not found in config merge.branches (%s)', current, self.merge_branches)
                sys.exit(1)

            last = current
            downstream_branches = branches[branches.index(last) + 1:]

            if not downstream_branches:
                click.echo('You are currently on the last branch, so no downstream branches to merge.')
                click.echo('Switch to the branch that you want to merge from first, and then re-run')
                sys.exit(0)

            for branch in downstream_branches:
                checkout_branch(branch)

                commits = self._unmerged_commits(repo, last, branch)

                if self.quiet and not commits:
                    last = branch
                    continue

                click.echo('Merging {} into {}'.format(last, branch))

                if not self.skip_update:
                    self.commander.run('update', quiet=True)

                if self.dry_run:
                    self.get_unmerged_commits(repo, last, branch)

                else:
                    if self.allow_commits:
                        if commits:
                            for commit in commits.split('\n'):
                                # Not performant / ok as # of allow_commits should be low
                                allowed_commit = (' Merge branch ' in commit
                                                  or ' Merge pull request ' in commit
                                                  or any(allow_commit in commit for allow_commit in self.allow_commits))
                                if not allowed_commit:
                                    click.echo('Found a commit that was not allowed to be merged:'.format(last))
                                    click.echo('  {}'.format(commit))
                                    raise NotAllowedCommit(commit)

                    self.merge_commits(last, commits, self.with_ours)

                    if self.validation:
                        process_run(self.validation)

                    if self.validation:
                      process_run(self.validation)

                    self.commander.run('push', all_remotes=True, skip_style_check=True)

                last = branch

        else:
            log.error(
                'Please specify either a branch to merge from or --downstreams to merge to all downstream branches')
            sys.exit(1)

    def merge_commits(self, branch_name, unmerged_commits_string, whitelist_for_ours_strategy=None):
        """
        Function to merge the unmerged commits. If  whitelist_for_ours_strategy is empty, it will merge using the heads
        of the source and destination(current) branch.

        If whitelist_for_ours_strategy is present, then we will inspect the list of commits for a match with the text
        from whitelist_for_ours_strategy. If match is not found the commit will be merged with whatever strategy passed
        to the class else if a match is found it will merge that specific commit with `ours` strategy.

        :param branch_name: Name of the source branch
        :param unmerged_commits_string: unmerged_commits separated with a \n
        :param whitelist_for_ours_strategy: list of the commit texts to look for.
        """
        if not unmerged_commits_string:
            return

        if whitelist_for_ours_strategy is None:
            merge_branch(branch_name, strategy=self.strategy)
            return

        # we should merge from the oldest commit to the newest
        unmerged_commits_list = reversed(unmerged_commits_string.split('\n'))

        # For each commit, inspect the message and accordingly run the merge strategy
        for unmerged_commit in unmerged_commits_list:
            commit_hash = unmerged_commit.split()[0]
            if self.should_use_ours_strategy(unmerged_commit, whitelist_for_ours_strategy):
                merge_branch(branch_name, commit=commit_hash, strategy="ours")
            else:
                merge_branch(branch_name, commit=commit_hash, strategy=self.strategy)

    def should_use_ours_strategy(self, commit_message, whitelist_for_ours_strategy):
        log.info("whitelist_for_ours_strategy:{}".format(whitelist_for_ours_strategy))
        for ours_commit_whitelist in whitelist_for_ours_strategy:
            log.info("Verifying commit:`{}` with ours text:`{}`".format(commit_message, ours_commit_whitelist))
            if ours_commit_whitelist in commit_message:
                return True
        return False

    def get_unmerged_commits(self, repo, source_branch, target_branch):
        """ Show commit diffs between from_branch to target_branch """
        commits = self._unmerged_commits(repo, source_branch, target_branch)
        if commits:
            click.echo('The following commit(s) would be merged:')
            click.echo(textwrap.indent(commits, '  '))
        else:
            click.echo('Already up-to-date.')
        return commits

    def _unmerged_commits(self, repo, from_branch, target_branch):
        return repo.git.log('{}..{}'.format(target_branch, from_branch), oneline=True)<|MERGE_RESOLUTION|>--- conflicted
+++ resolved
@@ -11,12 +11,6 @@
 from workspace.config import config
 from workspace.scm import checkout_branch, current_branch, merge_branch, repo_path
 
-<<<<<<< HEAD
-=======
-from utils.process import run as process_run
-
-
->>>>>>> e7229f8e
 log = logging.getLogger(__name__)
 
 
@@ -41,19 +35,14 @@
     :param bool quiet: Don't print merging if there are no commits to merge
     :param bool dry_run: Print out what will happen without making changes.
     :param str validation: A command to run after the merge and before a push to validate the change.
-<<<<<<< HEAD
     :param str with_ours: A lit of strings which will alter the commit merge strategy to ours if a commit message has
     any of the string.
-=======
-
->>>>>>> e7229f8e
     """
 
     @classmethod
     def arguments(cls):
         _, docs = cls.docs()
         return [
-<<<<<<< HEAD
             cls.make_args('branch', nargs='?', help=docs['branch']),
             cls.make_args('-d', '--downstreams', action='store_true', help=docs['downstreams']),
             cls.make_args('--merge-branches', help=docs['merge_branches']),
@@ -63,16 +52,6 @@
             cls.make_args('-n', '--dry-run', action='store_true', help=docs['dry_run']),
             cls.make_args('--validation', help=docs['validation']),
             cls.make_args('--with-ours', nargs='*', help=docs['with_ours'])
-=======
-          cls.make_args('branch', nargs='?', help=docs['branch']),
-          cls.make_args('-d', '--downstreams', action='store_true', help=docs['downstreams']),
-          cls.make_args('--merge-branches', help=docs['merge_branches']),
-          cls.make_args('-s', '--strategy', help=docs['strategy']),
-          cls.make_args('-a', '--allow-commits', help=docs['allow_commits']),
-          cls.make_args('--quiet', action='store_true', help=docs['quiet']),
-          cls.make_args('-n', '--dry-run', action='store_true', help=docs['dry_run']),
-          cls.make_args('--validation', help=docs['validation']),
->>>>>>> e7229f8e
         ]
 
     def run(self):
